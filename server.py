--- conflicted
+++ resolved
@@ -197,16 +197,11 @@
     hat.light_mode(hat.WS2812)
     hat.light_type(hat.GRBW)
     print('Initializing camera')
-<<<<<<< HEAD
-    with picamera.PiCamera(resolution=(WIDTH, HEIGHT), framerate=FRAMERATE) as camera:
-        camera.rotation = 180
-=======
     with picamera.PiCamera() as camera:
         camera.resolution = (WIDTH, HEIGHT)
         camera.framerate = FRAMERATE
         camera.vflip = VFLIP # flips image rightside up, as needed
         camera.hflip = HFLIP # flips image left-right, as needed
->>>>>>> 5a079418
         sleep(1) # camera warm-up time
         print('Initializing websockets server on port %d' % WS_PORT)
         websocket_server = make_server(
